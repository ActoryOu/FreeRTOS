/*
 * FreeRTOS V202212.00
 * Copyright (C) 2022 Amazon.com, Inc. or its affiliates.  All Rights Reserved.
 *
 * Permission is hereby granted, free of charge, to any person obtaining a copy of
 * this software and associated documentation files (the "Software"), to deal in
 * the Software without restriction, including without limitation the rights to
 * use, copy, modify, merge, publish, distribute, sublicense, and/or sell copies of
 * the Software, and to permit persons to whom the Software is furnished to do so,
 * subject to the following conditions:
 *
 * The above copyright notice and this permission notice shall be included in all
 * copies or substantial portions of the Software.
 *
 * THE SOFTWARE IS PROVIDED "AS IS", WITHOUT WARRANTY OF ANY KIND, EXPRESS OR
 * IMPLIED, INCLUDING BUT NOT LIMITED TO THE WARRANTIES OF MERCHANTABILITY, FITNESS
 * FOR A PARTICULAR PURPOSE AND NONINFRINGEMENT. IN NO EVENT SHALL THE AUTHORS OR
 * COPYRIGHT HOLDERS BE LIABLE FOR ANY CLAIM, DAMAGES OR OTHER LIABILITY, WHETHER
 * IN AN ACTION OF CONTRACT, TORT OR OTHERWISE, ARISING FROM, OUT OF OR IN
 * CONNECTION WITH THE SOFTWARE OR THE USE OR OTHER DEALINGS IN THE SOFTWARE.
 *
 * https://www.FreeRTOS.org
 * https://github.com/FreeRTOS
 *
 */

#ifndef TEST_CONFIG_H
#define TEST_CONFIG_H

/* This file must be included at the end of the FreeRTOSConfig.h. It contains
 * any FreeRTOS specific configurations that the test requires. */

#ifdef configRUN_MULTIPLE_PRIORITIES
    #undef configRUN_MULTIPLE_PRIORITIES
#endif /* ifdef configRUN_MULTIPLE_PRIORITIES */

#ifdef configUSE_CORE_AFFINITY
    #undef configUSE_CORE_AFFINITY
#endif /* ifdef configUSE_CORE_AFFINITY */

#ifdef configUSE_MINIMAL_IDLE_HOOK
    #undef configUSE_MINIMAL_IDLE_HOOK
#endif /* ifdef configUSE_MINIMAL_IDLE_HOOK */

#ifdef configUSE_TASK_PREEMPTION_DISABLE
    #undef configUSE_TASK_PREEMPTION_DISABLE
#endif /* ifdef configUSE_TASK_PREEMPTION_DISABLE */

#ifdef configUSE_TIME_SLICING
    #undef configUSE_TIME_SLICING
#endif /* ifdef configUSE_TIME_SLICING */

#ifdef configUSE_PREEMPTION
    #undef configUSE_PREEMPTION
#endif /* ifdef configUSE_PREEMPTION */

<<<<<<< HEAD
#define configRUN_MULTIPLE_PRIORITIES        1
#define configUSE_CORE_AFFINITY              1
#define configUSE_MINIMAL_IDLE_HOOK          0
#define configUSE_TASK_PREEMPTION_DISABLE    0
#define configUSE_TIME_SLICING               1
#define configUSE_PREEMPTION                 1

=======
>>>>>>> 798e491c
#endif /* ifndef TEST_CONFIG_H */<|MERGE_RESOLUTION|>--- conflicted
+++ resolved
@@ -54,14 +54,4 @@
     #undef configUSE_PREEMPTION
 #endif /* ifdef configUSE_PREEMPTION */
 
-<<<<<<< HEAD
-#define configRUN_MULTIPLE_PRIORITIES        1
-#define configUSE_CORE_AFFINITY              1
-#define configUSE_MINIMAL_IDLE_HOOK          0
-#define configUSE_TASK_PREEMPTION_DISABLE    0
-#define configUSE_TIME_SLICING               1
-#define configUSE_PREEMPTION                 1
-
-=======
->>>>>>> 798e491c
 #endif /* ifndef TEST_CONFIG_H */