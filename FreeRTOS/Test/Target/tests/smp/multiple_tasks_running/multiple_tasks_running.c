--- conflicted
+++ resolved
@@ -39,12 +39,8 @@
 #include "FreeRTOS.h" /* Must come first. */
 #include "task.h"     /* RTOS task related API prototypes. */
 
-<<<<<<< HEAD
-#include "unity.h"    /* unit testing support functions */
-=======
 /* Unity includes. */
 #include "unity.h"
->>>>>>> 798e491c
 /*-----------------------------------------------------------*/
 
 #ifndef TEST_CONFIG_H
@@ -78,11 +74,7 @@
 /**
  * @brief Handles of the tasks created in this test.
  */
-<<<<<<< HEAD
-static TaskHandle_t xTaskHanldes[ configNUMBER_OF_CORES - 1 ];
-=======
 static TaskHandle_t xTaskHandles[ configNUMBER_OF_CORES - 1 ];
->>>>>>> 798e491c
 /*-----------------------------------------------------------*/
 
 static void Test_MultipleTasksRunning( void )
@@ -145,11 +137,7 @@
     /* Delete all the tasks. */
     for( i = 0; i < ( configNUMBER_OF_CORES - 1 ); i++ )
     {
-<<<<<<< HEAD
-        if( xTaskHanldes[ i ] != NULL )
-=======
         if( xTaskHandles[ i ] != NULL )
->>>>>>> 798e491c
         {
             vTaskDelete( xTaskHandles[ i ] );
         }
